--- conflicted
+++ resolved
@@ -1,10 +1,8 @@
 #
 # Standard basic tests for any model
 #
-<<<<<<< HEAD
+
 import pybamm
-=======
->>>>>>> 378ef67b
 import numpy as np
 
 
